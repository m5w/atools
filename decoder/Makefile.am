--- conflicted
+++ resolved
@@ -23,16 +23,12 @@
 hg_test_LDADD = $(GTEST_LDFLAGS) $(GTEST_LIBS) libcdec.a ../mteval/libmteval.a ../utils/libutils.a -lz
 trule_test_SOURCES = trule_test.cc
 trule_test_LDADD = $(GTEST_LDFLAGS) $(GTEST_LIBS) libcdec.a ../mteval/libmteval.a ../utils/libutils.a -lz
-<<<<<<< HEAD
-AM_CPPFLAGS = -W -Wall -Wno-sign-compare $(GTEST_CPPFLAGS) -I.. -I../mteval -I../utils -I../klm
-=======
 endif
 
 cdec_SOURCES = cdec.cc
 cdec_LDADD = libcdec.a ../mteval/libmteval.a ../utils/libutils.a ../klm/lm/libklm.a ../klm/util/libklm_util.a -lz
 
 AM_CPPFLAGS = -W -Wno-sign-compare $(GTEST_CPPFLAGS) -I.. -I../mteval -I../utils -I../klm
->>>>>>> a580faa8
 
 rule_lexer.cc: rule_lexer.l
 	$(LEX) -s -CF -8 -o$@ $<
@@ -88,5 +84,5 @@
 
 if GLC
   # Until we build GLC as a library...
-  libcdec_a_SOURCES += ff_glc.cc
+  libcdec_a_SOURCES += ff_glc.cc string_util.cc feature-factory.cc
 endif