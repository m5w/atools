bin_PROGRAMS = cdec

noinst_PROGRAMS = \
  trule_test \
  hg_test \
  parser_test \
  t2s_test \
  grammar_test

TESTS = trule_test parser_test grammar_test hg_test
t2s_test_SOURCES = t2s_test.cc
t2s_test_LDADD = $(BOOST_UNIT_TEST_FRAMEWORK_LDFLAGS) $(BOOST_UNIT_TEST_FRAMEWORK_LIBS) libcdec.a ../mteval/libmteval.a ../utils/libutils.a
parser_test_SOURCES = parser_test.cc
parser_test_LDADD = $(BOOST_UNIT_TEST_FRAMEWORK_LDFLAGS) $(BOOST_UNIT_TEST_FRAMEWORK_LIBS) libcdec.a ../mteval/libmteval.a ../utils/libutils.a
grammar_test_SOURCES = grammar_test.cc
grammar_test_LDADD = $(BOOST_UNIT_TEST_FRAMEWORK_LDFLAGS) $(BOOST_UNIT_TEST_FRAMEWORK_LIBS) libcdec.a ../mteval/libmteval.a ../utils/libutils.a
hg_test_SOURCES = hg_test.cc
hg_test_LDADD = $(BOOST_UNIT_TEST_FRAMEWORK_LDFLAGS) $(BOOST_UNIT_TEST_FRAMEWORK_LIBS) libcdec.a ../mteval/libmteval.a ../utils/libutils.a
trule_test_SOURCES = trule_test.cc
trule_test_LDADD = $(BOOST_UNIT_TEST_FRAMEWORK_LDFLAGS) $(BOOST_UNIT_TEST_FRAMEWORK_LIBS) libcdec.a ../mteval/libmteval.a ../utils/libutils.a

cdec_SOURCES = cdec.cc
cdec_LDFLAGS= -rdynamic $(STATIC_FLAGS)
cdec_LDADD = libcdec.a ../mteval/libmteval.a ../utils/libutils.a ../klm/search/libksearch.a ../klm/lm/libklm.a ../klm/util/libklm_util.a ../klm/util/double-conversion/libklm_util_double.a

AM_CPPFLAGS = -DTEST_DATA=\"$(top_srcdir)/decoder/test_data\" -DBOOST_TEST_DYN_LINK -W -Wno-sign-compare -I$(top_srcdir) -I$(top_srcdir)/mteval -I$(top_srcdir)/utils -I$(top_srcdir)/klm

rule_lexer.cc: rule_lexer.ll
	$(LEX) -s -CF -8 -o$@ $<

noinst_LIBRARIES = libcdec.a

EXTRA_DIST = test_data rule_lexer.ll

libcdec_a_SOURCES = \
  aligner.h \
  apply_models.h \
  bottom_up_parser.h \
  bottom_up_parser-rs.h \
  csplit.h \
  decoder.h \
  earley_composer.h \
  factored_lexicon_helper.h \
  ff.h \
  ff_basic.h \
  ff_bleu.h \
  ff_charset.h \
<<<<<<< HEAD
  ff_const_reorder_common.h \
  ff_const_reorder.h \
=======
  ff_conll.h \
>>>>>>> 79676808
  ff_context.h \
  ff_csplit.h \
  ff_external.h \
  ff_factory.h \
  ff_klm.h \
  ff_lexical.h \
  ff_lm.h \
  ff_ngrams.h \
  ff_parse_match.h \
  ff_register.h \
  ff_rules.h \
  ff_ruleshape.h \
  ff_sample_fsa.h \
  ff_soft_syntax.h \
  ff_soft_syntax_mindist.h \
  ff_source_path.h \
  ff_source_syntax.h \
  ff_source_syntax2.h \
  ff_spans.h \
  ff_tagger.h \
  ff_wordalign.h \
  ff_wordset.h \
  ffset.h \
  forest_writer.h \
  freqdict.h \
  grammar.h \
  hg.h \
  hg_intersect.h \
  hg_io.h \
  hg_remove_eps.h \
  hg_sampler.h \
  hg_test.h \
  hg_union.h \
  incremental.h \
  inside_outside.h \
  kbest.h \
  lattice.h \
  lexalign.h \
  lextrans.h \
  nt_span.h \
  oracle_bleu.h \
  phrasebased_translator.h \
  phrasetable_fst.h \
  program_options.h \
  rule_lexer.h \
  sentence_metadata.h \
  sentences.h \
  tagger.h \
  translator.h \
  trule.h \
  viterbi.h \
  aligner.cc \
  apply_models.cc \
  bottom_up_parser.cc \
  bottom_up_parser-rs.cc \
  cdec.cc \
  cdec_ff.cc \
  csplit.cc \
  decoder.cc \
  earley_composer.cc \
  factored_lexicon_helper.cc \
  ff.cc \
  ff_basic.cc \
  ff_bleu.cc \
  ff_charset.cc \
  ff_conll.cc \
  ff_context.cc \
  ff_const_reorder.cc \
  ff_csplit.cc \
  ff_external.cc \
  ff_factory.cc \
  ff_klm.cc \
  ff_lm.cc \
  ff_ngrams.cc \
  ff_parse_match.cc \
  ff_rules.cc \
  ff_ruleshape.cc \
  ff_soft_syntax.cc \
  ff_soft_syntax_mindist.cc \
  ff_source_path.cc \
  ff_source_syntax.cc \
  ff_source_syntax2.cc \
  ff_spans.cc \
  ff_tagger.cc \
  ff_wordalign.cc \
  ff_wordset.cc \
  ffset.cc \
  forest_writer.cc \
  fst_translator.cc \
  tree2string_translator.cc \
  grammar.cc \
  hg.cc \
  hg_intersect.cc \
  hg_io.cc \
  hg_remove_eps.cc \
  hg_sampler.cc \
  hg_union.cc \
  incremental.cc \
  lattice.cc \
  lexalign.cc \
  lextrans.cc \
  node_state_hash.h \
  tree_fragment.cc \
  tree_fragment.h \
  maxtrans_blunsom.cc \
  phrasebased_translator.cc \
  phrasetable_fst.cc \
  rescore_translator.cc \
  rule_lexer.cc \
  scfg_translator.cc \
  tagger.cc \
  translator.cc \
  trule.cc \
  viterbi.cc<|MERGE_RESOLUTION|>--- conflicted
+++ resolved
@@ -45,12 +45,9 @@
   ff_basic.h \
   ff_bleu.h \
   ff_charset.h \
-<<<<<<< HEAD
+  ff_conll.h \
   ff_const_reorder_common.h \
   ff_const_reorder.h \
-=======
-  ff_conll.h \
->>>>>>> 79676808
   ff_context.h \
   ff_csplit.h \
   ff_external.h \
