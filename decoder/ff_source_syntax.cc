#include "ff_source_syntax.h"

#include <sstream>
#include <stack>
<<<<<<< HEAD
#include <tr1/unordered_set>
=======
#ifndef HAVE_OLD_CPP
# include <unordered_set>
#else
# include <tr1/unordered_set>
namespace std { using std::tr1::unordered_set; }
#endif
>>>>>>> f8318688

#include "sentence_metadata.h"
#include "array2d.h"
#include "filelib.h"

using namespace std;

// implements the source side syntax features described in Blunsom et al. (EMNLP 2008)
// source trees must be represented in Penn Treebank format, e.g.
//     (S (NP John) (VP (V left)))

// log transform to make long spans cluster together
// but preserve differences
inline int SpanSizeTransform(unsigned span_size) {
  if (!span_size) return 0;
  return static_cast<int>(log(span_size+1) / log(1.39)) - 1;
}

struct SourceSyntaxFeaturesImpl {
  SourceSyntaxFeaturesImpl() {}

  SourceSyntaxFeaturesImpl(const string& param) {
    if (!(param.compare("") == 0)) {
      string triggered_features_fn = param;
      ReadFile triggered_features(triggered_features_fn);
      string in;
      while(getline(*triggered_features, in)) {
        feature_filter.insert(FD::Convert(in));
      }
    }
  }

  void InitializeGrids(const string& tree, unsigned src_len) {
    assert(tree.size() > 0);
    //fids_cat.clear();
    fids_ef.clear();
    src_tree.clear();
    //fids_cat.resize(src_len, src_len + 1);
    fids_ef.resize(src_len, src_len + 1);
    src_tree.resize(src_len, src_len + 1, TD::Convert("XX"));
    ParseTreeString(tree, src_len);
  }

  void ParseTreeString(const string& tree, unsigned src_len) {
    stack<pair<int, WordID> > stk;  // first = i, second = category
    pair<int, WordID> cur_cat; cur_cat.first = -1;
    unsigned i = 0;
    unsigned p = 0;
    while(p < tree.size()) {
      const char cur = tree[p];
      if (cur == '(') {
        stk.push(cur_cat);
        ++p;
        unsigned k = p + 1;
        while (k < tree.size() && tree[k] != ' ') { ++k; }
        cur_cat.first = i;
        cur_cat.second = TD::Convert(tree.substr(p, k - p));
        // cerr << "NT: '" << tree.substr(p, k-p) << "' (i=" << i << ")\n";
        p = k + 1;
      } else if (cur == ')') {
        unsigned k = p;
        while (k < tree.size() && tree[k] == ')') { ++k; }
        const unsigned num_closes = k - p;
        for (unsigned ci = 0; ci < num_closes; ++ci) {
          // cur_cat.second spans from cur_cat.first to i
          // cerr << TD::Convert(cur_cat.second) << " from " << cur_cat.first << " to " << i << endl;
          // NOTE: unary rule chains end up being labeled with the top-most category
          src_tree(cur_cat.first, i) = cur_cat.second;
          cur_cat = stk.top();
          stk.pop();
        }
        p = k;
        while (p < tree.size() && (tree[p] == ' ' || tree[p] == '\t')) { ++p; }
      } else if (cur == ' ' || cur == '\t') {
        cerr << "Unexpected whitespace in: " << tree << endl;
        abort();
      } else { // terminal symbol
        unsigned k = p + 1;
        do {
          while (k < tree.size() && tree[k] != ')' && tree[k] != ' ') { ++k; }
          // cerr << "TERM: '" << tree.substr(p, k-p) << "' (i=" << i << ")\n";
          ++i;
          assert(i <= src_len);
          while (k < tree.size() && tree[k] == ' ') { ++k; }
          p = k;
        } while (p < tree.size() && tree[p] != ')');
      }
    }
    // cerr << "i=" << i << "  src_len=" << src_len << endl;
    assert(i == src_len);  // make sure tree specified in src_tree is
                           // the same length as the source sentence
  }

  WordID FireFeatures(const TRule& rule, const int i, const int j, const WordID* ants, SparseVector<double>* feats) {
    //cerr << "fire features: " << rule.AsString() << " for " << i << "," << j << endl;
    const WordID lhs = src_tree(i,j);
    //int& fid_cat = fids_cat(i,j);
    int& fid_ef = fids_ef(i,j)[&rule];
    if (fid_ef <= 0) {
      ostringstream os;
      //ostringstream os2;
      os << "SSYN:" << TD::Convert(lhs);
      //os2 << "SYN:" << TD::Convert(lhs) << '_' << SpanSizeTransform(j - i);
      //fid_cat = FD::Convert(os2.str());
      os << ':';
      unsigned ntc = 0;
      for (unsigned k = 0; k < rule.f_.size(); ++k) {
        if (k > 0) os << '_';
        int fj = rule.f_[k];
        if (fj <= 0) {
          os << '[' << TD::Convert(ants[ntc++]) << ']';
        } else {
          os << TD::Convert(fj);
        }
      }
      os << ':';
      for (unsigned k = 0; k < rule.e_.size(); ++k) {
        const int ei = rule.e_[k];
        if (k > 0) os << '_';
        if (ei <= 0)
          os << '[' << (1-ei) << ']';
        else
          os << TD::Convert(ei);
      }
      fid_ef = FD::Convert(os.str());
    }
    if (fid_ef > 0) {
      if (feature_filter.size()>0) {
        if (feature_filter.find(fid_ef) != feature_filter.end()) {
          feats->set_value(fid_ef, 1.0);
        }
      } else {
        feats->set_value(fid_ef, 1.0);
      }
    }
    cerr << FD::Convert(fid_ef) << endl;
    return lhs;
  }

  Array2D<WordID> src_tree; // src_tree(i,j) NT = type
  // mutable Array2D<int> fids_cat; // this tends to overfit baddly
  mutable Array2D<map<const TRule*, int> > fids_ef; // fires for fully lexicalized
  tr1::unordered_set<int> feature_filter;
};

SourceSyntaxFeatures::SourceSyntaxFeatures(const string& param) :
    FeatureFunction(sizeof(WordID)) {
  impl = new SourceSyntaxFeaturesImpl(param);
}

SourceSyntaxFeatures::~SourceSyntaxFeatures() {
  delete impl;
  impl = NULL;
}

void SourceSyntaxFeatures::TraversalFeaturesImpl(const SentenceMetadata& smeta,
                                     const Hypergraph::Edge& edge,
                                     const vector<const void*>& ant_contexts,
                                     SparseVector<double>* features,
                                     SparseVector<double>* estimated_features,
                                     void* context) const {
  WordID ants[8];
  for (unsigned i = 0; i < ant_contexts.size(); ++i)
    ants[i] = *static_cast<const WordID*>(ant_contexts[i]);

  *static_cast<WordID*>(context) =
     impl->FireFeatures(*edge.rule_, edge.i_, edge.j_, ants, features);
}

void SourceSyntaxFeatures::PrepareForInput(const SentenceMetadata& smeta) {
  ReadFile f = ReadFile(smeta.GetSGMLValue("src_tree"));
  string tree;
  f.ReadAll(tree);
  impl->InitializeGrids(tree, smeta.GetSourceLength());
}

struct SourceSpanSizeFeaturesImpl {
  SourceSpanSizeFeaturesImpl() {}

  void InitializeGrids(unsigned src_len) {
    fids.clear();
    fids.resize(src_len, src_len + 1);
  }

  int FireFeatures(const TRule& rule, const int i, const int j, const WordID* ants, SparseVector<double>* feats) {
    if (rule.Arity() > 0) {
      int& fid = fids(i,j)[&rule];
      if (fid <= 0) {
        ostringstream os;
        os << "SSS:";
        unsigned ntc = 0;
        for (unsigned k = 0; k < rule.f_.size(); ++k) {
          if (k > 0) os << '_';
          int fj = rule.f_[k];
          if (fj <= 0) {
            os << '[' << TD::Convert(-fj) << ants[ntc++] << ']';
          } else {
            os << TD::Convert(fj);
          }
        }
        os << ':';
        for (unsigned k = 0; k < rule.e_.size(); ++k) {
          const int ei = rule.e_[k];
          if (k > 0) os << '_';
          if (ei <= 0)
            os << '[' << (1-ei) << ']';
          else
            os << TD::Convert(ei);
        }
        fid = FD::Convert(os.str());
      }
      if (fid > 0)
        feats->set_value(fid, 1.0);
    }
    return SpanSizeTransform(j - i);
  }

  mutable Array2D<map<const TRule*, int> > fids;
};

SourceSpanSizeFeatures::SourceSpanSizeFeatures(const string& param) :
    FeatureFunction(sizeof(char)) {
  impl = new SourceSpanSizeFeaturesImpl;
}

SourceSpanSizeFeatures::~SourceSpanSizeFeatures() {
  delete impl;
  impl = NULL;
}

void SourceSpanSizeFeatures::TraversalFeaturesImpl(const SentenceMetadata& smeta,
                                     const Hypergraph::Edge& edge,
                                     const vector<const void*>& ant_contexts,
                                     SparseVector<double>* features,
                                     SparseVector<double>* estimated_features,
                                     void* context) const {
  int ants[8];
  for (unsigned i = 0; i < ant_contexts.size(); ++i)
    ants[i] = *static_cast<const char*>(ant_contexts[i]);

  *static_cast<char*>(context) =
     impl->FireFeatures(*edge.rule_, edge.i_, edge.j_, ants, features);
}

void SourceSpanSizeFeatures::PrepareForInput(const SentenceMetadata& smeta) {
  impl->InitializeGrids(smeta.GetSourceLength());
}
<|MERGE_RESOLUTION|>--- conflicted
+++ resolved
@@ -2,16 +2,12 @@
 
 #include <sstream>
 #include <stack>
-<<<<<<< HEAD
-#include <tr1/unordered_set>
-=======
 #ifndef HAVE_OLD_CPP
 # include <unordered_set>
 #else
 # include <tr1/unordered_set>
 namespace std { using std::tr1::unordered_set; }
 #endif
->>>>>>> f8318688
 
 #include "sentence_metadata.h"
 #include "array2d.h"
@@ -154,7 +150,7 @@
   Array2D<WordID> src_tree; // src_tree(i,j) NT = type
   // mutable Array2D<int> fids_cat; // this tends to overfit baddly
   mutable Array2D<map<const TRule*, int> > fids_ef; // fires for fully lexicalized
-  tr1::unordered_set<int> feature_filter;
+  unordered_set<int> feature_filter;
 };
 
 SourceSyntaxFeatures::SourceSyntaxFeatures(const string& param) :
