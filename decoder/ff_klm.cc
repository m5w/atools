--- conflicted
+++ resolved
@@ -390,8 +390,24 @@
 
 std::string  KLanguageModelFactory::usage(bool params,bool verbose) const {
   return KLanguageModel<lm::ngram::Model>::usage(params, verbose);
-<<<<<<< HEAD
-}
-=======
-}
->>>>>>> 09297047
+}
+
+  switch (m) {
+    case HASH_PROBING:
+      return CreateModel<ProbingModel>(param);
+    case TRIE_SORTED:
+      return CreateModel<TrieModel>(param);
+    case ARRAY_TRIE_SORTED:
+      return CreateModel<ArrayTrieModel>(param);
+    case QUANT_TRIE_SORTED:
+      return CreateModel<QuantTrieModel>(param);
+    case QUANT_ARRAY_TRIE_SORTED:
+      return CreateModel<QuantArrayTrieModel>(param);
+    default:
+      UTIL_THROW(util::Exception, "Unrecognized kenlm binary file type " << (unsigned)m);
+  }
+}
+
+std::string  KLanguageModelFactory::usage(bool params,bool verbose) const {
+  return KLanguageModel<lm::ngram::Model>::usage(params, verbose);
+}