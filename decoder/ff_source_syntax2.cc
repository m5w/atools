--- conflicted
+++ resolved
@@ -127,16 +127,9 @@
     return lhs;
   }
 
-<<<<<<< HEAD
   Array2D<WordID> src_tree; // src_tree(i,j) NT = type
   mutable Array2D<map<const TRule*, int> > fids_ef; // fires for fully lexicalized
-  tr1::unordered_set<int> feature_filter;
-
-=======
-  Array2D<WordID> src_tree;  // src_tree(i,j) NT = type
-  mutable Array2D<map<const TRule*, int> > fids_ef;    // fires for fully lexicalized
   unordered_set<int> feature_filter;
->>>>>>> f8318688
 };
 
 SourceSyntaxFeatures2::SourceSyntaxFeatures2(const string& param) :
