--- conflicted
+++ resolved
@@ -1,11 +1,7 @@
 # warning - the subdirectories in the following list should
 # be kept in topologically sorted order. Also, DO NOT introduce
 # cyclic dependencies between these directories!
-<<<<<<< HEAD
-SUBDIRS = utils mteval klm/util klm/lm decoder phrasinator training mira dtrain vest pro-train extools gi/pf gi/markov_al
-=======
-SUBDIRS = utils mteval klm/util klm/lm decoder phrasinator training mira dpmert pro-train extools gi/pf gi/markov_al
->>>>>>> dfbc278c
+SUBDIRS = utils mteval klm/util klm/lm decoder phrasinator training mira dtrain dpmert pro-train extools gi/pf gi/markov_al
 
 #gi/pyp-topics/src gi/clda/src gi/posterior-regularisation/prjava
 
