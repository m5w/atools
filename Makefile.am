# warning - the subdirectories in the following list should
# be kept in topologically sorted order. Also, DO NOT introduce
# cyclic dependencies between these directories!
SUBDIRS = \
  utils \
  mteval \
  klm/util/double-conversion \
  klm/util \
  klm/util/stream \
  klm/lm \
  klm/lm/builder \
  klm/search \
  decoder \
  training \
  training/liblbfgs \
<<<<<<< HEAD
  mira \
  latent_svm \
  dtrain \
  dpmert \
  pro-train \
  rampion \
  minrisk \
  gi/pf \
  gi/markov_al \
  rst_parser 
=======
  word-aligner \
  example_extff
>>>>>>> b203f8c5

#gi/pyp-topics/src gi/clda/src gi/posterior-regularisation/prjava

EXTRA_DIST = corpus tests python/pkg python/src python/tests python/examples compound-split environment
AUTOMAKE_OPTIONS = foreign
ACLOCAL_AMFLAGS = -I m4
AM_CPPFLAGS = -D_GLIBCXX_PARALLEL -march=native -mtune=native -O2 -pipe -fomit-frame-pointer -Wall
<|MERGE_RESOLUTION|>--- conflicted
+++ resolved
@@ -13,21 +13,8 @@
   decoder \
   training \
   training/liblbfgs \
-<<<<<<< HEAD
-  mira \
-  latent_svm \
-  dtrain \
-  dpmert \
-  pro-train \
-  rampion \
-  minrisk \
-  gi/pf \
-  gi/markov_al \
-  rst_parser 
-=======
   word-aligner \
   example_extff
->>>>>>> b203f8c5
 
 #gi/pyp-topics/src gi/clda/src gi/posterior-regularisation/prjava
 
