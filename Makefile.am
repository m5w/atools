# warning - the subdirectories in the following list should
# be kept in topologically sorted order. Also, DO NOT introduce
# cyclic dependencies between these directories!
<<<<<<< HEAD
SUBDIRS = utils mteval klm/util klm/lm decoder phrasinator training mira dtrain vest extools
=======
SUBDIRS = utils mteval klm/util klm/lm decoder phrasinator training mira vest pro-train extools gi/pf gi/markov_al

>>>>>>> 09297047
#gi/pyp-topics/src gi/clda/src gi/posterior-regularisation/prjava

AUTOMAKE_OPTIONS = foreign
ACLOCAL_AMFLAGS = -I m4
AM_CPPFLAGS =  -D_GLIBCXX_PARALLEL
<|MERGE_RESOLUTION|>--- conflicted
+++ resolved
@@ -1,12 +1,8 @@
 # warning - the subdirectories in the following list should
 # be kept in topologically sorted order. Also, DO NOT introduce
 # cyclic dependencies between these directories!
-<<<<<<< HEAD
-SUBDIRS = utils mteval klm/util klm/lm decoder phrasinator training mira dtrain vest extools
-=======
-SUBDIRS = utils mteval klm/util klm/lm decoder phrasinator training mira vest pro-train extools gi/pf gi/markov_al
+SUBDIRS = utils mteval klm/util klm/lm decoder phrasinator training mira dtrain vest pro-train extools gi/pf gi/markov_al
 
->>>>>>> 09297047
 #gi/pyp-topics/src gi/clda/src gi/posterior-regularisation/prjava
 
 AUTOMAKE_OPTIONS = foreign
