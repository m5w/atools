--- conflicted
+++ resolved
@@ -932,11 +932,7 @@
 
 			lambdas += (cur_pair[1]->features) * step_size;
 			lambdas -= (cur_pair[0]->features) * step_size;
-<<<<<<< HEAD
 			if (VERBOSE) cerr << " Lambdas " << lambdas << endl;
-			//reload weights based on update
-=======
->>>>>>> 3e22fcc3
 
 			//reload weights based on update
 			dense_weights.clear();
