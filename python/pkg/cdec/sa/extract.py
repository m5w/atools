--- conflicted
+++ resolved
@@ -92,10 +92,7 @@
 
     online = args.online
 
-<<<<<<< HEAD
-=======
     start_time = monitor_cpu()
->>>>>>> d467e14b
     if args.jobs > 1:
         logging.info('Starting %d workers; chunk size: %d', args.jobs, args.chunksize)
         pool = mp.Pool(args.jobs, make_extractor, (args,))
