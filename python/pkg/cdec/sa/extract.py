#!/usr/bin/env python
import sys
import os
import argparse
import logging
import re
import multiprocessing as mp
import signal
import cdec.sa
from cdec.sa._sa import monitor_cpu

extractor, prefix = None, None
online = False

def make_extractor(config, grammars, features):
    global extractor, prefix, online
    signal.signal(signal.SIGINT, signal.SIG_IGN) # Let parent process catch Ctrl+C
    load_features(features)
    extractor = cdec.sa.GrammarExtractor(config, online)
    prefix = grammars

def load_features(features):
    for featdef in features:
        logging.info('Loading additional feature definitions from %s', featdef)
        prefix = os.path.dirname(featdef)
        sys.path.append(prefix)
        __import__(os.path.basename(featdef).replace('.py', ''))
        sys.path.remove(prefix)

def extract(inp):
    global extractor, prefix, online
    i, sentence = inp
    sentence = sentence[:-1]
    fields = re.split('\s*\|\|\|\s*', sentence)
    suffix = ''
    # 3 fields for online mode, 1 for normal
    if online:
        if len(fields) < 3:
            sys.stderr.write('Error: online mode requires references and alignments.'
                    '  Not adding sentence to training data: {0}\n'.format(sentence))
            sentence = fields[0]
        else:
            sentence, reference, alignment = fields[0:3]
        if len(fields) > 3:
            suffix = ' ||| ' + ' ||| '.join(fields[3:])
    else:
        if len(fields) > 1:
            sentence = fields[0]
            suffix = ' ||| ' + ' ||| '.join(fields[1:])
    grammar_file = os.path.join(prefix, 'grammar.{0}'.format(i))
    with open(grammar_file, 'w') as output:
        for rule in extractor.grammar(sentence):
            output.write(str(rule)+'\n')
    # Add training instance _after_ extracting grammars
    if online:
        extractor.add_instance(sentence, reference, alignment)
    grammar_file = os.path.abspath(grammar_file)
    return '<seg grammar="{0}" id="{1}"> {2} </seg>{3}'.format(grammar_file, i, sentence, suffix)

def main():
    global online
    logging.basicConfig(level=logging.INFO)
    parser = argparse.ArgumentParser(description='Extract grammars from a compiled corpus.')
    parser.add_argument('-c', '--config', required=True,
                        help='extractor configuration')
    parser.add_argument('-g', '--grammars', required=True,
                        help='grammar output path')
    parser.add_argument('-j', '--jobs', type=int, default=1,
                        help='number of parallel extractors')
    parser.add_argument('-s', '--chunksize', type=int, default=10,
                        help='number of sentences / chunk')
    parser.add_argument('-f', '--features', nargs='*', default=[],
                        help='additional feature definitions')
    parser.add_argument('-o', '--online', action='store_true', default=False,
                        help='online grammar extraction')
    args = parser.parse_args()

    if not os.path.exists(args.grammars):
        os.mkdir(args.grammars)
    for featdef in args.features:
        if not featdef.endswith('.py'):
            sys.stderr.write('Error: feature definition file <{0}>'
                    ' should be a python module\n'.format(featdef))
            sys.exit(1)
<<<<<<< HEAD

    start_time = monitor_cpu()
=======
    
    online = args.online
    
>>>>>>> c17d9c23
    if args.jobs > 1:
        logging.info('Starting %d workers; chunk size: %d', args.jobs, args.chunksize)
        pool = mp.Pool(args.jobs, make_extractor, (args.config, args.grammars, args.features))
        try:
            for output in pool.imap(extract, enumerate(sys.stdin), args.chunksize):
                print(output)
        except KeyboardInterrupt:
            pool.terminate()
    else:
        make_extractor(args.config, args.grammars, args.features)
        for output in map(extract, enumerate(sys.stdin)):
            print(output)

    stop_time = monitor_cpu()
    logging.info("Overall extraction step took %f seconds", stop_time - start_time)

if __name__ == '__main__':
    main()<|MERGE_RESOLUTION|>--- conflicted
+++ resolved
@@ -82,14 +82,10 @@
             sys.stderr.write('Error: feature definition file <{0}>'
                     ' should be a python module\n'.format(featdef))
             sys.exit(1)
-<<<<<<< HEAD
+
+    online = args.online
 
     start_time = monitor_cpu()
-=======
-    
-    online = args.online
-    
->>>>>>> c17d9c23
     if args.jobs > 1:
         logging.info('Starting %d workers; chunk size: %d', args.jobs, args.chunksize)
         pool = mp.Pool(args.jobs, make_extractor, (args.config, args.grammars, args.features))
