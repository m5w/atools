#ifndef LM_VOCAB__
#define LM_VOCAB__

#include "lm/enumerate_vocab.hh"
#include "lm/lm_exception.hh"
#include "lm/virtual_interface.hh"
#include "util/key_value_packing.hh"
#include "util/probing_hash_table.hh"
#include "util/sorted_uniform.hh"
#include "util/string_piece.hh"

#include <limits>
#include <string>
#include <vector>

namespace lm {
class ProbBackoff;

namespace ngram {
class Config;
class EnumerateVocab;

namespace detail {
uint64_t HashForVocab(const char *str, std::size_t len);
inline uint64_t HashForVocab(const StringPiece &str) {
  return HashForVocab(str.data(), str.length());
}
class ProbingVocabularyHeader;
} // namespace detail

class WriteWordsWrapper : public EnumerateVocab {
  public:
    WriteWordsWrapper(EnumerateVocab *inner);

    ~WriteWordsWrapper();
    
    void Add(WordIndex index, const StringPiece &str);

    void Write(int fd);

  private:
    EnumerateVocab *inner_;

    std::string buffer_;
};

// Vocabulary based on sorted uniform find storing only uint64_t values and using their offsets as indices.  
class SortedVocabulary : public base::Vocabulary {
  public:
    SortedVocabulary();

    WordIndex Index(const StringPiece &str) const {
      const uint64_t *found;
      if (util::BoundedSortedUniformFind<const uint64_t*, util::IdentityAccessor<uint64_t>, util::Pivot64>(
            util::IdentityAccessor<uint64_t>(),
            begin_ - 1, 0,
            end_, std::numeric_limits<uint64_t>::max(),
            detail::HashForVocab(str), found)) {
        return found - begin_ + 1; // +1 because <unk> is 0 and does not appear in the lookup table.
      } else {
        return 0;
      }
    }

    // Size for purposes of file writing
    static size_t Size(std::size_t entries, const Config &config);

    // Vocab words are [0, Bound())  Only valid after FinishedLoading/LoadedBinary.  
    // While this number is correct, ProbingVocabulary::Bound might not be correct in some cases.  
    WordIndex Bound() const { return bound_; }

    // Everything else is for populating.  I'm too lazy to hide and friend these, but you'll only get a const reference anyway.
    void SetupMemory(void *start, std::size_t allocated, std::size_t entries, const Config &config);

    void ConfigureEnumerate(EnumerateVocab *to, std::size_t max_entries);

    WordIndex Insert(const StringPiece &str);

    // Reorders reorder_vocab so that the IDs are sorted.  
    void FinishedLoading(ProbBackoff *reorder_vocab);

    // Trie stores the correct counts including <unk> in the header.  If this was previously sized based on a count exluding <unk>, padding with 8 bytes will make it the correct size based on a count including <unk>.
    std::size_t UnkCountChangePadding() const { return SawUnk() ? 0 : sizeof(uint64_t); }

    bool SawUnk() const { return saw_unk_; }

    void LoadedBinary(int fd, EnumerateVocab *to);

  private:
    uint64_t *begin_, *end_;

    WordIndex bound_;

    WordIndex highest_value_;

    bool saw_unk_;

    EnumerateVocab *enumerate_;

    // Actual strings.  Used only when loading from ARPA and enumerate_ != NULL 
    std::vector<std::string> strings_to_enumerate_;
};

// Vocabulary storing a map from uint64_t to WordIndex. 
class ProbingVocabulary : public base::Vocabulary {
  public:
    ProbingVocabulary();

    WordIndex Index(const StringPiece &str) const {
      Lookup::ConstIterator i;
      return lookup_.Find(detail::HashForVocab(str), i) ? i->GetValue() : 0;
    }

    static size_t Size(std::size_t entries, const Config &config);

    // Vocab words are [0, Bound()).  
<<<<<<< HEAD
    // WARNING WARNING: returns UINT_MAX when loading binary and not enumerating vocabulary.  
    // Fixing this bug requires a binary file format change and will be fixed with the next binary file format update.  
    // Specifically, the binary file format does not currently indicate whether <unk> is in count or not.  
    WordIndex Bound() const { return available_; }
=======
    WordIndex Bound() const { return bound_; }
>>>>>>> 04e38a57

    // Everything else is for populating.  I'm too lazy to hide and friend these, but you'll only get a const reference anyway.
    void SetupMemory(void *start, std::size_t allocated, std::size_t entries, const Config &config);

    void ConfigureEnumerate(EnumerateVocab *to, std::size_t max_entries);

    WordIndex Insert(const StringPiece &str);

    void FinishedLoading(ProbBackoff *reorder_vocab);

    bool SawUnk() const { return saw_unk_; }

    void LoadedBinary(int fd, EnumerateVocab *to);

  private:
    // std::identity is an SGI extension :-(
    struct IdentityHash : public std::unary_function<uint64_t, std::size_t> {
      std::size_t operator()(uint64_t arg) const { return static_cast<std::size_t>(arg); }
    };

    typedef util::ProbingHashTable<util::ByteAlignedPacking<uint64_t, WordIndex>, IdentityHash> Lookup;

    Lookup lookup_;

    WordIndex bound_;

    bool saw_unk_;

    EnumerateVocab *enumerate_;

    detail::ProbingVocabularyHeader *header_;
};

void MissingUnknown(const Config &config) throw(SpecialWordMissingException);
void MissingSentenceMarker(const Config &config, const char *str) throw(SpecialWordMissingException);

template <class Vocab> void CheckSpecials(const Config &config, const Vocab &vocab) throw(SpecialWordMissingException) {
  if (!vocab.SawUnk()) MissingUnknown(config);
  if (vocab.BeginSentence() == vocab.NotFound()) MissingSentenceMarker(config, "<s>");
  if (vocab.EndSentence() == vocab.NotFound()) MissingSentenceMarker(config, "</s>");
}

} // namespace ngram
} // namespace lm

#endif // LM_VOCAB__<|MERGE_RESOLUTION|>--- conflicted
+++ resolved
@@ -114,14 +114,7 @@
     static size_t Size(std::size_t entries, const Config &config);
 
     // Vocab words are [0, Bound()).  
-<<<<<<< HEAD
-    // WARNING WARNING: returns UINT_MAX when loading binary and not enumerating vocabulary.  
-    // Fixing this bug requires a binary file format change and will be fixed with the next binary file format update.  
-    // Specifically, the binary file format does not currently indicate whether <unk> is in count or not.  
-    WordIndex Bound() const { return available_; }
-=======
     WordIndex Bound() const { return bound_; }
->>>>>>> 04e38a57
 
     // Everything else is for populating.  I'm too lazy to hide and friend these, but you'll only get a const reference anyway.
     void SetupMemory(void *start, std::size_t allocated, std::size_t entries, const Config &config);
