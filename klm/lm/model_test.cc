--- conflicted
+++ resolved
@@ -317,10 +317,7 @@
     config.enumerate_vocab = &enumerate;
     ModelT m("test.arpa", config);
     enumerate.Check(m.GetVocabulary());
-<<<<<<< HEAD
-=======
     BOOST_CHECK_EQUAL((WordIndex)37, m.GetVocabulary().Bound());
->>>>>>> 04e38a57
     Everything(m);
   }
   {
@@ -328,10 +325,7 @@
     config.enumerate_vocab = &enumerate;
     ModelT m("test_nounk.arpa", config);
     enumerate.Check(m.GetVocabulary());
-<<<<<<< HEAD
-=======
     BOOST_CHECK_EQUAL((WordIndex)37, m.GetVocabulary().Bound());
->>>>>>> 04e38a57
     NoUnkCheck(m);
   }
 }
