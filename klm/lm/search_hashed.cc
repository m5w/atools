--- conflicted
+++ resolved
@@ -156,17 +156,6 @@
 
   try {
     if (counts.size() > 2) {
-<<<<<<< HEAD
-      ReadNGrams(f, 2, counts[1], vocab, middle_, ActivateUnigram(unigram.Raw()), middle_[0], warn);
-    }
-    for (unsigned int n = 3; n < counts.size(); ++n) {
-      ReadNGrams(f, n, counts[n-1], vocab, middle_, ActivateLowerMiddle<Middle>(middle_[n-3]), middle_[n-2], warn);
-    }
-    if (counts.size() > 2) {
-      ReadNGrams(f, counts.size(), counts[counts.size() - 1], vocab, middle_, ActivateLowerMiddle<Middle>(middle_.back()), longest, warn);
-    } else {
-      ReadNGrams(f, counts.size(), counts[counts.size() - 1], vocab, middle_, ActivateUnigram(unigram.Raw()), longest, warn);
-=======
       ReadNGrams(f, 2, counts[1], vocab, unigram.Raw(), middle_, ActivateUnigram(unigram.Raw()), middle_[0], warn);
     }
     for (unsigned int n = 3; n < counts.size(); ++n) {
@@ -176,7 +165,6 @@
       ReadNGrams(f, counts.size(), counts[counts.size() - 1], vocab, unigram.Raw(), middle_, ActivateLowerMiddle<Middle>(middle_.back()), longest, warn);
     } else {
       ReadNGrams(f, counts.size(), counts[counts.size() - 1], vocab, unigram.Raw(), middle_, ActivateUnigram(unigram.Raw()), longest, warn);
->>>>>>> 09297047
     }
   } catch (util::ProbingSizeException &e) {
     UTIL_THROW(util::ProbingSizeException, "Avoid pruning n-grams like \"bar baz quux\" when \"foo bar baz quux\" is still in the model.  KenLM will work when this pruning happens, but the probing model assumes these events are rare enough that using blank space in the probing hash table will cover all of them.  Increase probing_multiplier (-p to build_binary) to add more blank spaces.\n");
@@ -194,11 +182,7 @@
 
 template class TemplateHashedSearch<ProbingHashedSearch::Middle, ProbingHashedSearch::Longest>;
 
-<<<<<<< HEAD
-template void TemplateHashedSearch<ProbingHashedSearch::Middle, ProbingHashedSearch::Longest>::InitializeFromARPA(const char *, util::FilePiece &f, const     std::vector<uint64_t> &counts, const Config &, ProbingVocabulary &vocab, Backing &backing);
-=======
 template void TemplateHashedSearch<ProbingHashedSearch::Middle, ProbingHashedSearch::Longest>::InitializeFromARPA(const char *, util::FilePiece &f, const std::vector<uint64_t> &counts, const Config &, ProbingVocabulary &vocab, Backing &backing);
->>>>>>> 09297047
 
 } // namespace detail
 } // namespace ngram
