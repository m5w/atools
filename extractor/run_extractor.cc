#include <chrono>
#include <fstream>
#include <iostream>
#include <memory>
#include <string>
#include <vector>

#include <boost/filesystem.hpp>
#include <boost/program_options.hpp>
#include <boost/program_options/variables_map.hpp>
#include <omp.h>

#include "alignment.h"
#include "data_array.h"
#include "features/count_source_target.h"
#include "features/feature.h"
#include "features/is_source_singleton.h"
#include "features/is_source_target_singleton.h"
#include "features/max_lex_source_given_target.h"
#include "features/max_lex_target_given_source.h"
#include "features/sample_source_count.h"
#include "features/target_given_source_coherent.h"
#include "grammar.h"
#include "grammar_extractor.h"
#include "precomputation.h"
#include "rule.h"
#include "scorer.h"
#include "suffix_array.h"
#include "time_util.h"
#include "translation_table.h"
#include "vocabulary.h"

namespace fs = boost::filesystem;
namespace po = boost::program_options;
using namespace std;
using namespace extractor;
using namespace features;

// Returns the file path in which a given grammar should be written.
fs::path GetGrammarFilePath(const fs::path& grammar_path, int file_number) {
  string file_name = "grammar." + to_string(file_number);
  return grammar_path / file_name;
}

int main(int argc, char** argv) {
  // Sets up the command line arguments map.
  int max_threads = 1;
  #pragma omp parallel
  max_threads = omp_get_num_threads();
  string threads_option = "Number of parallel threads for extraction "
                          "(max=" + to_string(max_threads) + ")";
  po::options_description desc("Command line options");
  desc.add_options()
    ("help,h", "Show available options")
    ("source,f", po::value<string>(), "Source language corpus")
    ("target,e", po::value<string>(), "Target language corpus")
    ("bitext,b", po::value<string>(), "Parallel text (source ||| target)")
    ("alignment,a", po::value<string>()->required(), "Bitext word alignment")
    ("grammars,g", po::value<string>()->required(), "Grammars output path")
    ("threads,t", po::value<int>()->default_value(1), threads_option.c_str())
    ("frequent", po::value<int>()->default_value(100),
        "Number of precomputed frequent patterns")
    ("super_frequent", po::value<int>()->default_value(10),
        "Number of precomputed super frequent patterns")
    ("max_rule_span", po::value<int>()->default_value(15),
        "Maximum rule span")
    ("max_rule_symbols", po::value<int>()->default_value(5),
        "Maximum number of symbols (terminals + nontermals) in a rule")
    ("min_gap_size", po::value<int>()->default_value(1), "Minimum gap size")
    ("max_phrase_len", po::value<int>()->default_value(4),
        "Maximum frequent phrase length")
    ("max_nonterminals", po::value<int>()->default_value(2),
        "Maximum number of nonterminals in a rule")
    ("min_frequency", po::value<int>()->default_value(1000),
        "Minimum number of occurrences for a pharse to be considered frequent")
    ("max_samples", po::value<int>()->default_value(300),
        "Maximum number of samples")
    ("tight_phrases", po::value<bool>()->default_value(true),
        "False if phrases may be loose (better, but slower)")
    ("leave_one_out", po::value<bool>()->zero_tokens(),
<<<<<<< HEAD
        "do leave-one-out estimation (e.g. for extracting grammars for the training set)");
=======
        "do leave-one-out estimation of grammars "
        "(e.g. for extracting grammars for the training set");
>>>>>>> 7d391d8e

  po::variables_map vm;
  po::store(po::parse_command_line(argc, argv, desc), vm);

  // Checks for the help option before calling notify, so the we don't get an
  // exception for missing required arguments.
  if (vm.count("help")) {
    cout << desc << endl;
    return 0;
  }

  po::notify(vm);

  if (!((vm.count("source") && vm.count("target")) || vm.count("bitext"))) {
    cerr << "A paralel corpus is required. "
         << "Use -f (source) with -e (target) or -b (bitext)."
         << endl;
    return 1;
  }

  int num_threads = vm["threads"].as<int>();
  cerr << "Grammar extraction will use " << num_threads << " threads." << endl;

  // Reads the parallel corpus.
  Clock::time_point preprocess_start_time = Clock::now();
  cerr << "Reading source and target data..." << endl;
  Clock::time_point start_time = Clock::now();
  shared_ptr<DataArray> source_data_array, target_data_array;
  if (vm.count("bitext")) {
    source_data_array = make_shared<DataArray>(
        vm["bitext"].as<string>(), SOURCE);
    target_data_array = make_shared<DataArray>(
        vm["bitext"].as<string>(), TARGET);
  } else {
    source_data_array = make_shared<DataArray>(vm["source"].as<string>());
    target_data_array = make_shared<DataArray>(vm["target"].as<string>());
  }
  Clock::time_point stop_time = Clock::now();
  cerr << "Reading data took " << GetDuration(start_time, stop_time)
       << " seconds" << endl;

  // Constructs the suffix array for the source data.
  start_time = Clock::now();
  cerr << "Constructing source suffix array..." << endl;
  shared_ptr<SuffixArray> source_suffix_array =
      make_shared<SuffixArray>(source_data_array);
  stop_time = Clock::now();
  cerr << "Constructing suffix array took "
       << GetDuration(start_time, stop_time) << " seconds" << endl;

  // Reads the alignment.
  start_time = Clock::now();
  cerr << "Reading alignment..." << endl;
  shared_ptr<Alignment> alignment =
      make_shared<Alignment>(vm["alignment"].as<string>());
  stop_time = Clock::now();
  cerr << "Reading alignment took "
       << GetDuration(start_time, stop_time) << " seconds" << endl;

  shared_ptr<Vocabulary> vocabulary = make_shared<Vocabulary>();

  // Constructs an index storing the occurrences in the source data for each
  // frequent collocation.
  start_time = Clock::now();
  cerr << "Precomputing collocations..." << endl;
  shared_ptr<Precomputation> precomputation = make_shared<Precomputation>(
      vocabulary,
      source_suffix_array,
      vm["frequent"].as<int>(),
      vm["super_frequent"].as<int>(),
      vm["max_rule_span"].as<int>(),
      vm["max_rule_symbols"].as<int>(),
      vm["min_gap_size"].as<int>(),
      vm["max_phrase_len"].as<int>(),
      vm["min_frequency"].as<int>());
  stop_time = Clock::now();
  cerr << "Precomputing collocations took "
       << GetDuration(start_time, stop_time) << " seconds" << endl;

  // Constructs a table storing p(e | f) and p(f | e) for every pair of source
  // and target words.
  start_time = Clock::now();
  cerr << "Precomputing conditional probabilities..." << endl;
  shared_ptr<TranslationTable> table = make_shared<TranslationTable>(
      source_data_array, target_data_array, alignment);
  stop_time = Clock::now();
  cerr << "Precomputing conditional probabilities took "
       << GetDuration(start_time, stop_time) << " seconds" << endl;

  Clock::time_point preprocess_stop_time = Clock::now();
  cerr << "Overall preprocessing step took "
       << GetDuration(preprocess_start_time, preprocess_stop_time)
       << " seconds" << endl;

  Clock::time_point extraction_start_time = Clock::now();
  // Features used to score each grammar rule.
  vector<shared_ptr<Feature>> features = {
      make_shared<TargetGivenSourceCoherent>(),
      make_shared<SampleSourceCount>(),
      make_shared<CountSourceTarget>(),
      make_shared<MaxLexSourceGivenTarget>(table),
      make_shared<MaxLexTargetGivenSource>(table),
      make_shared<IsSourceSingleton>(),
      make_shared<IsSourceTargetSingleton>()
  };
  shared_ptr<Scorer> scorer = make_shared<Scorer>(features);

  // Sets up the grammar extractor.
  GrammarExtractor extractor(
      source_suffix_array,
      target_data_array,
      alignment,
      precomputation,
      scorer,
      vocabulary,
      vm["min_gap_size"].as<int>(),
      vm["max_rule_span"].as<int>(),
      vm["max_nonterminals"].as<int>(),
      vm["max_rule_symbols"].as<int>(),
      vm["max_samples"].as<int>(),
      vm["tight_phrases"].as<bool>());

  // Creates the grammars directory if it doesn't exist.
  fs::path grammar_path = vm["grammars"].as<string>();
  if (!fs::is_directory(grammar_path)) {
    fs::create_directory(grammar_path);
  }

  // Reads all sentences for which we extract grammar rules (the paralellization
  // is simplified if we read all sentences upfront).
  string sentence;
  vector<string> sentences;
  while (getline(cin, sentence)) {
    sentences.push_back(sentence);
  }

  // Extracts the grammar for each sentence and saves it to a file.
  bool leave_one_out = vm.count("leave_one_out");
  vector<string> suffixes(sentences.size());
  #pragma omp parallel for schedule(dynamic) num_threads(num_threads)
  for (size_t i = 0; i < sentences.size(); ++i) {
    string suffix;
    int position = sentences[i].find("|||");
    if (position != sentences[i].npos) {
      suffix = sentences[i].substr(position);
      sentences[i] = sentences[i].substr(0, position);
    }
    suffixes[i] = suffix;

    unordered_set<int> blacklisted_sentence_ids;
    if (leave_one_out) {
      blacklisted_sentence_ids.insert(i);
    }
    Grammar grammar = extractor.GetGrammar(
        sentences[i], blacklisted_sentence_ids);
    ofstream output(GetGrammarFilePath(grammar_path, i).c_str());
    output << grammar;
  }

  for (size_t i = 0; i < sentences.size(); ++i) {
    cout << "<seg grammar=" << GetGrammarFilePath(grammar_path, i) << " id=\""
         << i << "\"> " << sentences[i] << " </seg> " << suffixes[i] << endl;
  }

  Clock::time_point extraction_stop_time = Clock::now();
  cerr << "Overall extraction step took "
       << GetDuration(extraction_start_time, extraction_stop_time)
       << " seconds" << endl;

  return 0;
}<|MERGE_RESOLUTION|>--- conflicted
+++ resolved
@@ -78,12 +78,8 @@
     ("tight_phrases", po::value<bool>()->default_value(true),
         "False if phrases may be loose (better, but slower)")
     ("leave_one_out", po::value<bool>()->zero_tokens(),
-<<<<<<< HEAD
-        "do leave-one-out estimation (e.g. for extracting grammars for the training set)");
-=======
         "do leave-one-out estimation of grammars "
         "(e.g. for extracting grammars for the training set");
->>>>>>> 7d391d8e
 
   po::variables_map vm;
   po::store(po::parse_command_line(argc, argv, desc), vm);
