#include <gtest/gtest.h>

#include <memory>
#include <sstream>
#include <vector>

#include <boost/archive/text_iarchive.hpp>
#include <boost/archive/text_oarchive.hpp>

#include "mocks/mock_data_array.h"
#include "mocks/mock_suffix_array.h"
#include "mocks/mock_vocabulary.h"
#include "precomputation.h"

using namespace std;
using namespace ::testing;
namespace ar = boost::archive;

namespace extractor {
namespace {

class PrecomputationTest : public Test {
 protected:
  virtual void SetUp() {
    data = {4, 2, 3, 5, 7, 2, 3, 5, 2, 3, 4, 2, 1};
    data_array = make_shared<MockDataArray>();
<<<<<<< HEAD
    EXPECT_CALL(*data_array, GetData()).WillRepeatedly(Return(data));
    for (size_t i = 0; i < data.size(); ++i) {
      EXPECT_CALL(*data_array, AtIndex(i)).WillRepeatedly(Return(data[i]));
    }
    EXPECT_CALL(*data_array, GetWord(2)).WillRepeatedly(Return("2"));
    EXPECT_CALL(*data_array, GetWord(3)).WillRepeatedly(Return("3"));
=======
    EXPECT_CALL(*data_array, GetSize()).WillRepeatedly(Return(data.size()));
    for (size_t i = 0; i < data.size(); ++i) {
      EXPECT_CALL(*data_array, AtIndex(i)).WillRepeatedly(Return(data[i]));
    }
    vector<pair<int, int>> expected_calls = {{8, 1}, {8, 2}, {6, 1}};
    for (const auto& call: expected_calls) {
      int start = call.first;
      int size = call.second;
      vector<int> word_ids(data.begin() + start, data.begin() + start + size);
      EXPECT_CALL(*data_array, GetWordIds(start, size))
          .WillRepeatedly(Return(word_ids));
    }

    expected_calls = {{1, 1}, {5, 1}, {8, 1}, {9, 1}, {5, 2},
                      {6, 1}, {8, 2}, {1, 2}, {2, 1}, {11, 1}};
    for (const auto& call: expected_calls) {
      int start = call.first;
      int size = call.second;
      vector<string> words;
      for (size_t j = start; j < start + size; ++j) {
        words.push_back(to_string(data[j]));
      }
      EXPECT_CALL(*data_array, GetWords(start, size))
          .WillRepeatedly(Return(words));
    }
>>>>>>> f528ac27

    vector<int> suffixes{12, 8, 5, 1, 9, 6, 2, 0, 10, 7, 3, 4, 13};
    vector<int> lcp{-1, 0, 2, 3, 1, 0, 1, 2, 0, 2, 0, 1, 0, 0};
    suffix_array = make_shared<MockSuffixArray>();
    EXPECT_CALL(*suffix_array, GetData()).WillRepeatedly(Return(data_array));
    for (size_t i = 0; i < suffixes.size(); ++i) {
      EXPECT_CALL(*suffix_array,
                  GetSuffix(i)).WillRepeatedly(Return(suffixes[i]));
    }
    EXPECT_CALL(*suffix_array, BuildLCPArray()).WillRepeatedly(Return(lcp));

    vocabulary = make_shared<MockVocabulary>();
    EXPECT_CALL(*vocabulary, GetTerminalIndex("2")).WillRepeatedly(Return(2));
    EXPECT_CALL(*vocabulary, GetTerminalIndex("3")).WillRepeatedly(Return(3));

    precomputation = Precomputation(vocabulary, suffix_array,
                                    3, 3, 10, 5, 1, 4, 2);
  }

  vector<int> data;
  shared_ptr<MockDataArray> data_array;
  shared_ptr<MockSuffixArray> suffix_array;
  shared_ptr<MockVocabulary> vocabulary;
  Precomputation precomputation;
};

TEST_F(PrecomputationTest, TestCollocations) {
  vector<int> key = {2, 3, -1, 2};
  vector<int> expected_value = {1, 5, 1, 8, 5, 8, 5, 11, 8, 11};
  EXPECT_TRUE(precomputation.Contains(key));
  EXPECT_EQ(expected_value, precomputation.GetCollocations(key));
  key = {2, 3, -1, 2, 3};
  expected_value = {1, 5, 1, 8, 5, 8};
  EXPECT_TRUE(precomputation.Contains(key));
  EXPECT_EQ(expected_value, precomputation.GetCollocations(key));
  key = {2, 3, -1, 3};
  expected_value = {1, 6, 1, 9, 5, 9};
  EXPECT_TRUE(precomputation.Contains(key));
  EXPECT_EQ(expected_value, precomputation.GetCollocations(key));
  key = {3, -1, 2};
  expected_value = {2, 5, 2, 8, 2, 11, 6, 8, 6, 11, 9, 11};
  EXPECT_TRUE(precomputation.Contains(key));
  EXPECT_EQ(expected_value, precomputation.GetCollocations(key));
  key = {3, -1, 3};
  expected_value = {2, 6, 2, 9, 6, 9};
  EXPECT_TRUE(precomputation.Contains(key));
  EXPECT_EQ(expected_value, precomputation.GetCollocations(key));
  key = {3, -1, 2, 3};
  expected_value = {2, 5, 2, 8, 6, 8};
  EXPECT_TRUE(precomputation.Contains(key));
  EXPECT_EQ(expected_value, precomputation.GetCollocations(key));
  key = {2, -1, 2};
  expected_value = {1, 5, 1, 8, 5, 8, 5, 11, 8, 11};
  EXPECT_TRUE(precomputation.Contains(key));
  EXPECT_EQ(expected_value, precomputation.GetCollocations(key));
  key = {2, -1, 2, 3};
  expected_value = {1, 5, 1, 8, 5, 8};
  EXPECT_TRUE(precomputation.Contains(key));
  EXPECT_EQ(expected_value, precomputation.GetCollocations(key));
  key = {2, -1, 3};
  expected_value = {1, 6, 1, 9, 5, 9};
  EXPECT_TRUE(precomputation.Contains(key));
  EXPECT_EQ(expected_value, precomputation.GetCollocations(key));

  key = {2, -1, 2, -1, 2};
  expected_value = {1, 5, 8, 5, 8, 11};
  EXPECT_TRUE(precomputation.Contains(key));
  EXPECT_EQ(expected_value, precomputation.GetCollocations(key));
<<<<<<< HEAD
  key = {2, -1, 2, -2, 3};
  expected_value = {1, 5, 9};
  EXPECT_TRUE(precomputation.Contains(key));
  EXPECT_EQ(expected_value, precomputation.GetCollocations(key));
  key = {2, -1, 3, -2, 2};
  expected_value = {1, 6, 8, 5, 9, 11};
  EXPECT_TRUE(precomputation.Contains(key));
  EXPECT_EQ(expected_value, precomputation.GetCollocations(key));
  key = {2, -1, 3, -2, 3};
  expected_value = {1, 6, 9};
  EXPECT_TRUE(precomputation.Contains(key));
  EXPECT_EQ(expected_value, precomputation.GetCollocations(key));
  key = {3, -1, 2, -2, 2};
  expected_value = {2, 5, 8, 2, 5, 11, 2, 8, 11, 6, 8, 11};
  EXPECT_TRUE(precomputation.Contains(key));
  EXPECT_EQ(expected_value, precomputation.GetCollocations(key));
  key = {3, -1, 2, -2, 3};
  expected_value = {2, 5, 9};
  EXPECT_TRUE(precomputation.Contains(key));
  EXPECT_EQ(expected_value, precomputation.GetCollocations(key));
  key = {3, -1, 3, -2, 2};
  expected_value = {2, 6, 8, 2, 6, 11, 2, 9, 11, 6, 9, 11};
  EXPECT_TRUE(precomputation.Contains(key));
  EXPECT_EQ(expected_value, precomputation.GetCollocations(key));
  key = {3, -1, 3, -2, 3};
=======
  key = {2, -1, 2, -1, 3};
  expected_value = {1, 5, 9};
  EXPECT_TRUE(precomputation.Contains(key));
  EXPECT_EQ(expected_value, precomputation.GetCollocations(key));
  key = {2, -1, 3, -1, 2};
  expected_value = {1, 6, 8, 5, 9, 11};
  EXPECT_TRUE(precomputation.Contains(key));
  EXPECT_EQ(expected_value, precomputation.GetCollocations(key));
  key = {2, -1, 3, -1, 3};
  expected_value = {1, 6, 9};
  EXPECT_TRUE(precomputation.Contains(key));
  EXPECT_EQ(expected_value, precomputation.GetCollocations(key));
  key = {3, -1, 2, -1, 2};
  expected_value = {2, 5, 8, 2, 5, 11, 2, 8, 11, 6, 8, 11};
  EXPECT_TRUE(precomputation.Contains(key));
  EXPECT_EQ(expected_value, precomputation.GetCollocations(key));
  key = {3, -1, 2, -1, 3};
  expected_value = {2, 5, 9};
  EXPECT_TRUE(precomputation.Contains(key));
  EXPECT_EQ(expected_value, precomputation.GetCollocations(key));
  key = {3, -1, 3, -1, 2};
  expected_value = {2, 6, 8, 2, 6, 11, 2, 9, 11, 6, 9, 11};
  EXPECT_TRUE(precomputation.Contains(key));
  EXPECT_EQ(expected_value, precomputation.GetCollocations(key));
  key = {3, -1, 3, -1, 3};
>>>>>>> f528ac27
  expected_value = {2, 6, 9};
  EXPECT_TRUE(precomputation.Contains(key));
  EXPECT_EQ(expected_value, precomputation.GetCollocations(key));

  // Exceeds max_rule_symbols.
<<<<<<< HEAD
  key = {2, -1, 2, -2, 2, 3};
=======
  key = {2, -1, 2, -1, 2, 3};
>>>>>>> f528ac27
  EXPECT_FALSE(precomputation.Contains(key));
  // Contains non frequent pattern.
  key = {2, -1, 5};
  EXPECT_FALSE(precomputation.Contains(key));
}

TEST_F(PrecomputationTest, TestSerialization) {
  stringstream stream(ios_base::out | ios_base::in);
  ar::text_oarchive output_stream(stream, ar::no_header);
  output_stream << precomputation;

  Precomputation precomputation_copy;
  ar::text_iarchive input_stream(stream, ar::no_header);
  input_stream >> precomputation_copy;

  EXPECT_EQ(precomputation, precomputation_copy);
}

} // namespace
} // namespace extractor
<|MERGE_RESOLUTION|>--- conflicted
+++ resolved
@@ -24,40 +24,12 @@
   virtual void SetUp() {
     data = {4, 2, 3, 5, 7, 2, 3, 5, 2, 3, 4, 2, 1};
     data_array = make_shared<MockDataArray>();
-<<<<<<< HEAD
     EXPECT_CALL(*data_array, GetData()).WillRepeatedly(Return(data));
     for (size_t i = 0; i < data.size(); ++i) {
       EXPECT_CALL(*data_array, AtIndex(i)).WillRepeatedly(Return(data[i]));
     }
     EXPECT_CALL(*data_array, GetWord(2)).WillRepeatedly(Return("2"));
     EXPECT_CALL(*data_array, GetWord(3)).WillRepeatedly(Return("3"));
-=======
-    EXPECT_CALL(*data_array, GetSize()).WillRepeatedly(Return(data.size()));
-    for (size_t i = 0; i < data.size(); ++i) {
-      EXPECT_CALL(*data_array, AtIndex(i)).WillRepeatedly(Return(data[i]));
-    }
-    vector<pair<int, int>> expected_calls = {{8, 1}, {8, 2}, {6, 1}};
-    for (const auto& call: expected_calls) {
-      int start = call.first;
-      int size = call.second;
-      vector<int> word_ids(data.begin() + start, data.begin() + start + size);
-      EXPECT_CALL(*data_array, GetWordIds(start, size))
-          .WillRepeatedly(Return(word_ids));
-    }
-
-    expected_calls = {{1, 1}, {5, 1}, {8, 1}, {9, 1}, {5, 2},
-                      {6, 1}, {8, 2}, {1, 2}, {2, 1}, {11, 1}};
-    for (const auto& call: expected_calls) {
-      int start = call.first;
-      int size = call.second;
-      vector<string> words;
-      for (size_t j = start; j < start + size; ++j) {
-        words.push_back(to_string(data[j]));
-      }
-      EXPECT_CALL(*data_array, GetWords(start, size))
-          .WillRepeatedly(Return(words));
-    }
->>>>>>> f528ac27
 
     vector<int> suffixes{12, 8, 5, 1, 9, 6, 2, 0, 10, 7, 3, 4, 13};
     vector<int> lcp{-1, 0, 2, 3, 1, 0, 1, 2, 0, 2, 0, 1, 0, 0};
@@ -126,7 +98,6 @@
   expected_value = {1, 5, 8, 5, 8, 11};
   EXPECT_TRUE(precomputation.Contains(key));
   EXPECT_EQ(expected_value, precomputation.GetCollocations(key));
-<<<<<<< HEAD
   key = {2, -1, 2, -2, 3};
   expected_value = {1, 5, 9};
   EXPECT_TRUE(precomputation.Contains(key));
@@ -152,43 +123,12 @@
   EXPECT_TRUE(precomputation.Contains(key));
   EXPECT_EQ(expected_value, precomputation.GetCollocations(key));
   key = {3, -1, 3, -2, 3};
-=======
-  key = {2, -1, 2, -1, 3};
-  expected_value = {1, 5, 9};
-  EXPECT_TRUE(precomputation.Contains(key));
-  EXPECT_EQ(expected_value, precomputation.GetCollocations(key));
-  key = {2, -1, 3, -1, 2};
-  expected_value = {1, 6, 8, 5, 9, 11};
-  EXPECT_TRUE(precomputation.Contains(key));
-  EXPECT_EQ(expected_value, precomputation.GetCollocations(key));
-  key = {2, -1, 3, -1, 3};
-  expected_value = {1, 6, 9};
-  EXPECT_TRUE(precomputation.Contains(key));
-  EXPECT_EQ(expected_value, precomputation.GetCollocations(key));
-  key = {3, -1, 2, -1, 2};
-  expected_value = {2, 5, 8, 2, 5, 11, 2, 8, 11, 6, 8, 11};
-  EXPECT_TRUE(precomputation.Contains(key));
-  EXPECT_EQ(expected_value, precomputation.GetCollocations(key));
-  key = {3, -1, 2, -1, 3};
-  expected_value = {2, 5, 9};
-  EXPECT_TRUE(precomputation.Contains(key));
-  EXPECT_EQ(expected_value, precomputation.GetCollocations(key));
-  key = {3, -1, 3, -1, 2};
-  expected_value = {2, 6, 8, 2, 6, 11, 2, 9, 11, 6, 9, 11};
-  EXPECT_TRUE(precomputation.Contains(key));
-  EXPECT_EQ(expected_value, precomputation.GetCollocations(key));
-  key = {3, -1, 3, -1, 3};
->>>>>>> f528ac27
   expected_value = {2, 6, 9};
   EXPECT_TRUE(precomputation.Contains(key));
   EXPECT_EQ(expected_value, precomputation.GetCollocations(key));
 
   // Exceeds max_rule_symbols.
-<<<<<<< HEAD
   key = {2, -1, 2, -2, 2, 3};
-=======
-  key = {2, -1, 2, -1, 2, 3};
->>>>>>> f528ac27
   EXPECT_FALSE(precomputation.Contains(key));
   // Contains non frequent pattern.
   key = {2, -1, 5};
