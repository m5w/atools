#include "weights.h"

#include <sstream>

#include "fdict.h"
#include "filelib.h"
#include "verbose.h"

using namespace std;

void Weights::InitFromFile(const string& filename,
                           vector<weight_t>* pweights,
                           vector<string>* feature_list) {
  vector<weight_t>& weights = *pweights;
  if (!SILENT) cerr << "Reading weights from " << filename << endl;
  ReadFile in_file(filename);
  istream& in = *in_file.stream();
  assert(in);
  
  bool read_text = true;
  if (1) {
    ReadFile hdrrf(filename);
    istream& hi = *hdrrf.stream();
    assert(hi);
    char buf[10];
    hi.read(buf, 5);
    assert(hi.good());
    if (strncmp(buf, "_PHWf", 5) == 0) {
      read_text = false;
    }
  }

  if (read_text) {
    int weight_count = 0;
    bool fl = false;
    string buf;
    weight_t val = 0;
    while (in) {
      getline(in, buf);
      if (buf.size() == 0) continue;
      if (buf[0] == '#') continue;
      if (buf[0] == ' ') {
        cerr << "Weights file lines may not start with whitespace.\n" << buf << endl;
        abort();
      }
      for (int i = buf.size() - 1; i > 0; --i)
        if (buf[i] == '=' || buf[i] == '\t') { buf[i] = ' '; break; }
      int start = 0;
      while(start < buf.size() && buf[start] == ' ') ++start;
      int end = 0;
      while(end < buf.size() && buf[end] != ' ') ++end;
      const int fid = FD::Convert(buf.substr(start, end - start));
      if (feature_list) { feature_list->push_back(buf.substr(start, end - start)); }
      while(end < buf.size() && buf[end] == ' ') ++end;
      val = strtod(&buf.c_str()[end], NULL);
      if (isnan(val)) {
        cerr << FD::Convert(fid) << " has weight NaN!\n";
        abort();
      }
      if (weights.size() <= fid)
        weights.resize(fid + 1);
      weights[fid] = val;
      ++weight_count;
      if (!SILENT) {
        if (weight_count %   50000 == 0) { cerr << '.' << flush; fl = true; }
        if (weight_count % 2000000 == 0) { cerr << " [" << weight_count << "]\n"; fl = false; }
      }
    }
    if (!SILENT) {
      if (fl) { cerr << endl; }
      cerr << "Loaded " << weight_count << " feature weights\n";
    }
  } else {   // !read_text
    char buf[6];
    in.read(buf, 5);
    size_t num_keys;
    in.read(reinterpret_cast<char*>(&num_keys), sizeof(size_t));
    if (num_keys != FD::NumFeats()) {
      cerr << "Hash function reports " << FD::NumFeats() << " keys but weights file contains " << num_keys << endl;
      abort();
    }
    weights.resize(num_keys);
    in.read(reinterpret_cast<char*>(&weights.front()), num_keys * sizeof(weight_t));
    if (!in.good()) {
      cerr << "Error loading weights!\n";
      abort();
    } else {
      cerr << "  Successfully loaded " << (num_keys * sizeof(weight_t)) << " bytes\n";
    }
  }
}

void Weights::WriteToFile(const string& fname,
                          const vector<weight_t>& weights,
                          bool hide_zero_value_features,
                          const string* extra) {
  WriteFile out(fname);
  ostream& o = *out.stream();
  assert(o);
  bool write_text = !FD::UsingPerfectHashFunction();

  if (write_text) {
    if (extra) { o << "# " << *extra << endl; }
    o.precision(17);
    const int num_feats = FD::NumFeats();
    for (int i = 1; i < num_feats; ++i) {
      const weight_t val = (i < weights.size() ? weights[i] : 0.0);
      if (hide_zero_value_features && val == 0.0) continue;
      o << FD::Convert(i) << ' ' << val << endl;
    }
  } else {
    o.write("_PHWf", 5);
    const size_t keys = FD::NumFeats();
    assert(keys <= weights.size());
    o.write(reinterpret_cast<const char*>(&keys), sizeof(keys));
    o.write(reinterpret_cast<const char*>(&weights[0]), keys * sizeof(weight_t));
  }
}

void Weights::InitSparseVector(const vector<weight_t>& dv,
                               SparseVector<weight_t>* sv) {
  sv->clear();
  for (unsigned i = 1; i < dv.size(); ++i) {
    if (dv[i]) sv->set_value(i, dv[i]);
  }
}

void Weights::SanityCheck(const vector<weight_t>& w) {
  for (int i = 0; i < w.size(); ++i) {
    assert(!isnan(w[i]));
    assert(!isinf(w[i]));
  }
}

struct FComp {
  const vector<weight_t>& w_;
  FComp(const vector<weight_t>& w) : w_(w) {}
  bool operator()(int a, int b) const {
    return fabs(w_[a]) > fabs(w_[b]);
  }
};

void Weights::ShowLargestFeatures(const vector<weight_t>& w) {
  vector<int> fnums(w.size());
  for (int i = 0; i < w.size(); ++i)
    fnums[i] = i;
  vector<int>::iterator mid = fnums.begin();
  mid += (w.size() > 10 ? 10 : w.size());
  partial_sort(fnums.begin(), mid, fnums.end(), FComp(w));
  cerr << "TOP FEATURES:";
  for (vector<int>::iterator i = fnums.begin(); i != mid; ++i) {
    cerr << ' ' << FD::Convert(*i) << '=' << w[*i];
  }
  cerr << endl;
}

<<<<<<< HEAD
void Weights::InitFromVector(const SparseVector<double>& w) {
  wv_.clear();
  wv_.resize(FD::NumFeats(), 0.0);
  for (int i = 1; i < FD::NumFeats(); ++i)
    wv_[i] = w.value(i);
}

void Weights::SetWeight(SparseVector<double>* v, const string fname, const double w) {
  WordID fid = FD::Convert(fname);
  cout << "fid " << fid << endl;
  SetWeight(v, fid, w);
}

void Weights::SetWeight(SparseVector<double>* v, const WordID fid, const double w) {
  wv_.resize(FD::NumFeats(), 0.0);
  wv_[fid] = w;
  //v->set_value(fid, w); 
}

void Weights::sz()
{
  cout << "wv_.size() " << wv_.size() << endl;
}
=======
>>>>>>> 04e38a57
<|MERGE_RESOLUTION|>--- conflicted
+++ resolved
@@ -153,30 +153,3 @@
   }
   cerr << endl;
 }
-
-<<<<<<< HEAD
-void Weights::InitFromVector(const SparseVector<double>& w) {
-  wv_.clear();
-  wv_.resize(FD::NumFeats(), 0.0);
-  for (int i = 1; i < FD::NumFeats(); ++i)
-    wv_[i] = w.value(i);
-}
-
-void Weights::SetWeight(SparseVector<double>* v, const string fname, const double w) {
-  WordID fid = FD::Convert(fname);
-  cout << "fid " << fid << endl;
-  SetWeight(v, fid, w);
-}
-
-void Weights::SetWeight(SparseVector<double>* v, const WordID fid, const double w) {
-  wv_.resize(FD::NumFeats(), 0.0);
-  wv_[fid] = w;
-  //v->set_value(fid, w); 
-}
-
-void Weights::sz()
-{
-  cout << "wv_.size() " << wv_.size() << endl;
-}
-=======
->>>>>>> 04e38a57
